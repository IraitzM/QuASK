<<<<<<< HEAD
# Import general purpose module(s)
from typing import Optional
import numpy as np
from sklearn.preprocessing import MaxAbsScaler, StandardScaler
from sklearn.metrics import roc_curve, auc
from .observable import observables
class Data:
  def __init__(self, 
                data: Optional[float] = None,
                n_datapoints: Optional[int] = None, 
                n_features: Optional[int] = None, 
                features: Optional[list] = None, 
                filename: Optional[str] = None, 
                path: Optional[str] = None,
                ):
    """
    init

    This function initializes the class with the following attributes.

    n_features: int number of features of each datapoint
    n_datapoints: int number of datapoints in the dataset
    features: list of strings labelling each feature
    datatype: string 'train', 'test', or 'validation'
    origin: string 'bkg' or 'sig' to identify the initial dataset containing
            only background or signal events only
    path: string indicating the file path

    """
    self.data = data
    self.n_datapoints = n_datapoints
    self.n_features = n_features
    self.features = features
    self.filename = filename
    self.path = path

  def data_load(self):
    """
    load background/signal

    This function loads the background and signal dataset.

    """
    # fetching the background dataset from its path
    
    self.data = np.load(f'{self.path+self.filename}')
    self.n_datapoints = self.data.shape[0]
    self.n_features = self.data.shape[1]
    return self

  def label_load(self):
    """
    load background/signal

    This function loads the background and signal dataset.

    """
    # fetching the background dataset from its path
    
    self.data = np.load(f'{self.path+self.filename}')
    self.n_datapoints = self.data.shape[0]
    return self

  def compute_auc_roc(self, labels):
      """
      compute auc roc

      This function compute the Area Under the Curve (AUC) of the ROC curve for each feature in the dataset.

      self: dataset
      labels: labels for the given dataset. '0' for background, '1' for signal
      """

      # divide the dataset in signal and background
      # x_bkg = []
      # x_sig = []
      # for i in range(self.n_datapoints):

      #     if labels[i] == 0:
      #         x_bkg.append(self.data[i])
              
      #     elif labels[i] == 1:
      #         x_sig.append(self.data[i])

      # x_bkg = np.array(x_bkg)
      # x_sig = np.array(x_sig)

      aucs = []
      for i in range(self.n_features):

          # Compute ROC curve and ROC area for each class
          fpr, tpr, _ = roc_curve(labels, self.data[:,i])
          roc_auc = auc(fpr, tpr)

          # results under 0.5 are still discriminative
          if roc_auc < 0.5:
              roc_auc = 1 - roc_auc

          aucs.append(roc_auc)

      # save the auc scores relatively to their features
      feature_scores = {feature: score for feature, score in zip(self.features, aucs)}
      return feature_scores

  def feature_selection(self, feature_scores=dict, n_features=int):
    """
    feature selection

    This function selects n_features from the dataset according to their auc scores.

    self: dataset
    feature_scores: dict with scores of the roc auc for each feature ordered as in the dataset
    n_features: number of features for the final dataset
    """

    # save only the values of the scores
    scores = []
    for v in feature_scores.values():
        scores.append(v)

    # select the indices of the n_features best scores
    idx = np.argpartition(scores, n_features)[-n_features:]
    # pick from the dataset only the n_features features at the indeces idx
    new_dataset = Data(n_datapoints=self.n_datapoints, n_features=n_features, features=list(np.zeros(n_features)))
    new_dataset.data = np.zeros((new_dataset.n_datapoints, new_dataset.n_features))
    for i in range(self.n_datapoints):
        for k,j in enumerate(idx):
            new_dataset.data[i,k] = self.data[i, j]
            new_dataset.features[k] = self.features[j]

    print(new_dataset.features)
    return new_dataset

  def normalization(self):
    """
    normalization

    This function normalizes the dataset between -1,1 without
    changing the mean and the standard deviation.

    self: dataset to be normalized
    """

    transformer = MaxAbsScaler().fit(self.data)
    self.data = transformer.transform(self.data)
    return self

  def dataset_truncation(self, N_TRAIN, label, datatype, label_type):
    N_TEST = round(N_TRAIN*0.2)
    x = Data()
    y = Data()
    if datatype == 'train':   
        x.n_datapoints = N_TRAIN
        x.n_features = self.n_features
        y.n_datapoints = N_TRAIN
        i = 0
    if datatype == 'test':   
        x.n_datapoints = N_TEST
        x.n_features = self.n_features
        y.n_datapoints = N_TEST
        i = N_TRAIN
    
    x.data = []
    y.data = []

    k = 0 
    if datatype == 'train':
        dim = round(N_TRAIN/2)
    
    elif datatype == 'test':
        dim = round(N_TEST/2) 
    
    while k < dim:

        if label[i] == 0:
            if label_type == 'classical':
                x.data.append(self.data[i])
                y.data.append(0)
                k += 1
            elif label_type == 'quantum':
                x.data.append(self.data[i])
                y.data.append(-1)
                k += 1

        i += 1
                
    k = 0 
    if datatype == 'train':
      i = 0
    elif datatype == 'test':
      i = N_TRAIN

    while k < dim:
        
        if label[i] == 1:
            x.data.append(self.data[i])
            y.data.append(1)
            k += 1
        i += 1

    x.data = np.array(x.data)
    y.data = np.array(y.data)
    return x, y

  def data_save(self):
    return np.savetxt(self.path + self.filename, self.data)

# ============================================
# -----------------end-class------------------
# ============================================

def create_dataset(filename, path, filename_label, datatype, N_TRAIN, n_features, features):
  X = Data(filename=filename, path=path, features=features)
  X.data_load()
  y = Data(filename=filename_label, path=path, features=features)
  y.label_load()

  print('===========================================')
  print('\nDataset and labels loaded\n')
  print('Initial shapes of the arrays are:')
  print(f'dataset: {X.data.shape}')
  print(f'labels: {y.data.shape}')
  print('Computing roc curves for feature selection...\n')
  feature_scores = X.compute_auc_roc(y.data)
  
  X_feat_selected = X.feature_selection(feature_scores, n_features)
  print(f'The dataset has now {n_features} features\n')
  X_normalized = X_feat_selected.normalization()
  print('Dataset normalized')
  x, y = X_normalized.dataset_truncation(N_TRAIN, y.data, datatype, 'quantum')
  print(f'The dataset has now {x.n_datapoints} datapoints\n')
  x.filename = f'x_{datatype}_higgs_{N_TRAIN}_{n_features}'
  x.path = '/data/fdimarca/projected_kernel/Higgs_data/'
  y.filename = f'y_{datatype}_higgs_{N_TRAIN}_{n_features}'
  y.path = '/data/fdimarca/projected_kernel/Higgs_data/'
  
  x.data_save()
  y.data_save()
  return x, y

def generate_dataset_quantum(filename, path, filename_label, datatype, N_TRAIN, n_features, enc, features):
    X, y = create_dataset(filename, path, filename_label, datatype, N_TRAIN, n_features=n_features, features=features)
    y = observables(datatype, N_TRAIN, n_features, enc, pennylane=False, save=True)
    return X, y
=======
import openml


def download_dataset_openml(the_id):
    """
    Download a dataset from OpenML platform given the ID of the dataset
    :param the_id: ID of the dataset
    :return: X, y tuple
    """
    metadata = openml.datasets.get_dataset(the_id)
    # get dataset
    X, y, _, attribute_names = metadata.get_data(dataset_format="array", target=metadata.default_target_attribute)
    return X, y


def download_dataset_openml_by_name(name):
    """
    Download a dataset from OpenML platform given the name of the dataset
    :param name: name of the dataset
    :return: X, y tuple
    """
    # get the list of all datasets in OpenML platform
    openml_df = openml.datasets.list_datasets(output_format="dataframe")
    # retrieve the dataset id
    the_id = int(openml_df.query(f'name == "{name}"').iloc[0]["did"])
    return download_dataset_openml_by_name(the_id)


def generate_quantum_labels():
    X, y = None, None
    return X, y


class DatasetRegister:

    def __init__(self):
        self.datasets = []
        self.current = 0

    def register(self, dataset_name, dataset_type, information_nature, get_dataset):
        """
        Register a new dataset
        :param dataset_name: name of the dataset
        :param dataset_type: 'regression' or 'classification'
        :param information_nature: 'classical' or 'quantum'
        :param get_dataset: function pointer to a zero-parameter function returning (X, y)
        :return: None
        """
        assert dataset_type in ['regression', 'classification']
        assert information_nature in ['classical', 'quantum']
        self.datasets.append({
            'name': dataset_name,
            'type': dataset_type,
            'information': information_nature,
            'get_dataset': get_dataset
        })

    def __iter__(self):
        return self

    def __next__(self):
        if self.current >= len(self.datasets):
            raise StopIteration
        self.current += 1
        return self.datasets[self.current - 1]

    def __len__(self):
        return len(self.datasets)


the_dataset_register = DatasetRegister()
the_dataset_register.register('iris', 'classification', 'classical', lambda: download_dataset_openml(61))
the_dataset_register.register('Fashion-MNIST', 'classification', 'classical', lambda: download_dataset_openml(40996))
the_dataset_register.register('liver-disorders', 'regression', 'classical', lambda: download_dataset_openml(8))
the_dataset_register.register('delta_elevators', 'regression', 'classical', lambda: download_dataset_openml(198))
>>>>>>> 1870be5c
<|MERGE_RESOLUTION|>--- conflicted
+++ resolved
@@ -1,10 +1,38 @@
-<<<<<<< HEAD
+
 # Import general purpose module(s)
 from typing import Optional
 import numpy as np
 from sklearn.preprocessing import MaxAbsScaler, StandardScaler
 from sklearn.metrics import roc_curve, auc
 from .observable import observables
+import openml
+
+
+def download_dataset_openml(the_id):
+    """
+    Download a dataset from OpenML platform given the ID of the dataset
+    :param the_id: ID of the dataset
+    :return: X, y tuple
+    """
+    metadata = openml.datasets.get_dataset(the_id)
+    # get dataset
+    X, y, _, attribute_names = metadata.get_data(dataset_format="array", target=metadata.default_target_attribute)
+    return X, y
+
+
+def download_dataset_openml_by_name(name):
+    """
+    Download a dataset from OpenML platform given the name of the dataset
+    :param name: name of the dataset
+    :return: X, y tuple
+    """
+    # get the list of all datasets in OpenML platform
+    openml_df = openml.datasets.list_datasets(output_format="dataframe")
+    # retrieve the dataset id
+    the_id = int(openml_df.query(f'name == "{name}"').iloc[0]["did"])
+    return download_dataset_openml_by_name(the_id)
+
+
 class Data:
   def __init__(self, 
                 data: Optional[float] = None,
@@ -16,7 +44,6 @@
                 ):
     """
     init
-
     This function initializes the class with the following attributes.
 
     n_features: int number of features of each datapoint
@@ -243,38 +270,6 @@
     X, y = create_dataset(filename, path, filename_label, datatype, N_TRAIN, n_features=n_features, features=features)
     y = observables(datatype, N_TRAIN, n_features, enc, pennylane=False, save=True)
     return X, y
-=======
-import openml
-
-
-def download_dataset_openml(the_id):
-    """
-    Download a dataset from OpenML platform given the ID of the dataset
-    :param the_id: ID of the dataset
-    :return: X, y tuple
-    """
-    metadata = openml.datasets.get_dataset(the_id)
-    # get dataset
-    X, y, _, attribute_names = metadata.get_data(dataset_format="array", target=metadata.default_target_attribute)
-    return X, y
-
-
-def download_dataset_openml_by_name(name):
-    """
-    Download a dataset from OpenML platform given the name of the dataset
-    :param name: name of the dataset
-    :return: X, y tuple
-    """
-    # get the list of all datasets in OpenML platform
-    openml_df = openml.datasets.list_datasets(output_format="dataframe")
-    # retrieve the dataset id
-    the_id = int(openml_df.query(f'name == "{name}"').iloc[0]["did"])
-    return download_dataset_openml_by_name(the_id)
-
-
-def generate_quantum_labels():
-    X, y = None, None
-    return X, y
 
 
 class DatasetRegister:
@@ -318,5 +313,4 @@
 the_dataset_register.register('iris', 'classification', 'classical', lambda: download_dataset_openml(61))
 the_dataset_register.register('Fashion-MNIST', 'classification', 'classical', lambda: download_dataset_openml(40996))
 the_dataset_register.register('liver-disorders', 'regression', 'classical', lambda: download_dataset_openml(8))
-the_dataset_register.register('delta_elevators', 'regression', 'classical', lambda: download_dataset_openml(198))
->>>>>>> 1870be5c
+the_dataset_register.register('delta_elevators', 'regression', 'classical', lambda: download_dataset_openml(198))