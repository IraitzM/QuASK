import openml
import requests
import io
    

def download_dataset_openml(the_id):
    """
    Download a dataset from OpenML platform given the ID of the dataset
    :param the_id: ID of the dataset
    :return: X, y tuple
    """
    metadata = openml.datasets.get_dataset(the_id)
    # get dataset
    X, y, _, attribute_names = metadata.get_data(dataset_format="array", target=metadata.default_target_attribute)
    return X, y


def download_dataset_openml_by_name(name):
    """
    Download a dataset from OpenML platform given the name of the dataset
    :param name: name of the dataset
    :return: X, y tuple
    """
    # get the list of all datasets in OpenML platform
    openml_df = openml.datasets.list_datasets(output_format="dataframe")
    # retrieve the dataset id
    the_id = int(openml_df.query(f'name == "{name}"').iloc[0]["did"])
    return download_dataset_openml_by_name(the_id)


<<<<<<< HEAD
=======
class Data:
    def __init__(self, 
                    data: Optional[float] = None,
                    n_datapoints: Optional[int] = None, 
                    n_features: Optional[int] = None, 
                    features: Optional[list] = None, 
                    filename: Optional[str] = None, 
                    path: Optional[str] = None,
                    ):
        """
        init

        This function initializes the class with the following attributes.

        n_features: int number of features of each datapoint
        n_datapoints: int number of datapoints in the dataset
        features: list of strings labelling each feature
        datatype: string 'train', 'test', or 'validation'
        origin: string 'bkg' or 'sig' to identify the initial dataset containing
                only background or signal events only
        path: string indicating the file path

        """
        self.data = data
        self.n_datapoints = n_datapoints
        self.n_features = n_features
        self.features = features
        self.filename = filename
        self.path = path

    def data_load(self, datatype):
        """
        load background/signal

        This function loads the background and signal dataset.

        """
        # fetching the dataset from CERNBox drive
        
        url = 'https://cernbox.cern.ch/index.php/s/WAKFsaxC9aSW59R?path=%2Finput_ae'
        if datatype == 'train':
            name = 'x_data_minmax_7.20e+05_train.npy'
        elif datatype == 'test':
            name = 'x_data_minmax_7.20e+05_test.npy'
        elif datatype == 'valid':
            name = 'x_data_minmax_7.20e+05_valid.npy'

        r = requests.get(url+name).content
        with open(self.filename, 'wb') as self.data:
            self.data.write(r)        
        
        print(self.data[:10])

        # self.data = np.load(f'{self.path+self.filename}')
        self.n_datapoints = self.data.shape[0]
        self.n_features = self.data.shape[1]
        return self

    def label_load(self, datatype):
        """
        load background/signal

        This function loads the background and signal dataset.

        """
        # fetching the background dataset from its path

        url = 'https://cernbox.cern.ch/index.php/s/WAKFsaxC9aSW59R?path=%2Finput_ae'
        if datatype == 'train':
            name = 'y_data_minmax_7.20e+05_train.npy'
        elif datatype == 'test':
            name = 'y_data_minmax_7.20e+05_test.npy'
        elif datatype == 'valid':
            name = 'y_data_minmax_7.20e+05_valid.npy'

        r = requests.get(url+name).content
        with open(self.filename, 'wb') as self.data:
            self.data.write(r)

        print(self.data[:10])

        # self.data = np.load(f'{self.path+self.filename}')
        self.n_datapoints = self.data.shape[0]
        return self

    def get_feature_names(self):
        """
        get feature names

        This function allocate the features of the Higgs event under study
        to the dataset.
        """

        features = ['jet_1_pt', 'jet_1_eta', 'jet_1_phi', 'jet_1_energy', 'jet_1_b-tag', 'jet_1_px', 'jet_1_py', 'jet_1_pz',
            'jet_2_pt', 'jet_2_eta', 'jet_2_phi', 'jet_2_energy', 'jet_2_b-tag', 'jet_2_px', 'jet_2_py', 'jet_2_pz',
            'jet_3_pt', 'jet_3_eta', 'jet_3_phi', 'jet_3_energy', 'jet_3_b-tag', 'jet_3_px', 'jet_3_py', 'jet_3_pz',
            'jet_4_pt', 'jet_4_eta', 'jet_4_phi', 'jet_4_energy', 'jet_4_b-tag', 'jet_4_px', 'jet_4_py', 'jet_4_pz',
            'jet_5_pt', 'jet_5_eta', 'jet_5_phi', 'jet_5_energy', 'jet_5_b-tag', 'jet_5_px', 'jet_5_py', 'jet_5_pz',
            'jet_6_pt', 'jet_6_eta', 'jet_6_phi', 'jet_6_energy', 'jet_6_b-tag', 'jet_6_px', 'jet_6_py', 'jet_6_pz',
            'jet_7_pt', 'jet_7_eta', 'jet_7_phi', 'jet_7_energy', 'jet_7_b-tag', 'jet_7_px', 'jet_7_py', 'jet_7_pz',
            'met_pt', 'met_phi', 'met_px', 'met_py',
            'lept_pt', 'lept_eta', 'lept_phi', 'lept_energy', 'lept_px', 'lept_py', 'lept_pz'] 

        self.features = features

    def compute_auc_roc(self, labels):
        """
        compute auc roc

        This function compute the Area Under the Curve (AUC) of the ROC curve for each feature in the dataset.

        self: dataset
        labels: labels for the given dataset. '0' for background, '1' for signal
        """

        # divide the dataset in signal and background
        # x_bkg = []
        # x_sig = []
        # for i in range(self.n_datapoints):

        #     if labels[i] == 0:
        #         x_bkg.append(self.data[i])
                
        #     elif labels[i] == 1:
        #         x_sig.append(self.data[i])

        # x_bkg = np.array(x_bkg)
        # x_sig = np.array(x_sig)

        aucs = []
        for i in range(self.n_features):

            # Compute ROC curve and ROC area for each class
            fpr, tpr, _ = roc_curve(labels, self.data[:,i])
            roc_auc = auc(fpr, tpr)

            # results under 0.5 are still discriminative
            if roc_auc < 0.5:
                roc_auc = 1 - roc_auc

            aucs.append(roc_auc)

        # save the auc scores relatively to their features
        feature_scores = {feature: score for feature, score in zip(self.features, aucs)}
        return feature_scores

    def feature_selection(self, feature_scores=dict, n_features=int):
        """
        feature selection

        This function selects n_features from the dataset according to their auc scores.

        self: dataset
        feature_scores: dict with scores of the roc auc for each feature ordered as in the dataset
        n_features: number of features for the final dataset
        """

        # save only the values of the scores
        scores = []
        for v in feature_scores.values():
            scores.append(v)

        # select the indices of the n_features best scores
        idx = np.argpartition(scores, n_features)[-n_features:]
        # pick from the dataset only the n_features features at the indeces idx
        new_dataset = Data(n_datapoints=self.n_datapoints, n_features=n_features, features=list(np.zeros(n_features)))
        new_dataset.data = np.zeros((new_dataset.n_datapoints, new_dataset.n_features))
        for i in range(self.n_datapoints):
            for k,j in enumerate(idx):
                new_dataset.data[i,k] = self.data[i, j]
                new_dataset.features[k] = self.features[j]

        print(new_dataset.features)
        return new_dataset

    def normalization(self):
        """
        normalization

        This function normalizes the dataset between -1,1 without
        changing the mean and the standard deviation.

        self: dataset to be normalized
        """

        transformer = MaxAbsScaler().fit(self.data)
        self.data = transformer.transform(self.data)
        return self

    def dataset_truncation(self, N_TRAIN, label, datatype, label_type):
        N_TEST = round(N_TRAIN*0.2)
        x = Data()
        y = Data()
        if datatype == 'train':   
            x.n_datapoints = N_TRAIN
            x.n_features = self.n_features
            y.n_datapoints = N_TRAIN
            i = 0
        if datatype == 'test':   
            x.n_datapoints = N_TEST
            x.n_features = self.n_features
            y.n_datapoints = N_TEST
            i = N_TRAIN
        
        x.data = []
        y.data = []

        k = 0 
        if datatype == 'train':
            dim = round(N_TRAIN/2)
        
        elif datatype == 'test':
            dim = round(N_TEST/2) 
        
        while k < dim:

            if label[i] == 0:
                if label_type == 'classical':
                    x.data.append(self.data[i])
                    y.data.append(0)
                    k += 1
                elif label_type == 'quantum':
                    x.data.append(self.data[i])
                    y.data.append(-1)
                    k += 1

            i += 1
                    
        k = 0 
        if datatype == 'train':
            i = 0
        elif datatype == 'test':
            i = N_TRAIN

        while k < dim:
            
            if label[i] == 1:
                x.data.append(self.data[i])
                y.data.append(1)
                k += 1
            i += 1

        x.data = np.array(x.data)
        y.data = np.array(y.data)
        return x, y

    def data_save(self):
        return np.savetxt(self.path + self.filename, self.data)


def download_dataset_HEP(datatype, N_TRAIN, n_features):

    X = Data()
    y = Data()

    X.filename = f'x_{datatype}_higgs_{N_TRAIN}_{n_features}'
    X.path = 'resources/'
    y.filename = f'y_{datatype}_higgs_{N_TRAIN}_{n_features}'
    y.path = 'resources/'

    X.data_load(datatype)
    y.label_load(datatype)

    print('uploaded')

    X.get_feature_names()
    y.get_feature_names()

    print('===========================================')
    print('\nDataset and labels loaded\n')
    print('Initial shapes of the arrays are:')
    print(f'dataset: {X.data.shape}')
    print(f'labels: {y.data.shape}')
    print('Computing roc curves for feature selection...\n')
    feature_scores = X.compute_auc_roc(y.data)
    
    X_feat_selected = X.feature_selection(feature_scores, n_features)
    print(f'The dataset has now {n_features} features\n')
    X_normalized = X_feat_selected.normalization()
    print('Dataset normalized')
    x, y = X_normalized.dataset_truncation(N_TRAIN, y.data, datatype, 'quantum')
    print(f'The dataset has now {x.n_datapoints} datapoints\n')
    
    
    X.data_save()
    y.data_save()
    return X, y

# def generate_HEP_dataset_quantum(datatype, N_TRAIN, n_features, enc):
#     X, y = download_dataset_HEP(datatype, N_TRAIN, n_features)
#     y = observables(datatype, N_TRAIN, n_features, enc, pennylane=False, save=True)
#     return X, y


# use in future version to generate dataset quantum from classical datasets
# def generate_dataset_quantum(the_id, wires):
#     X, y = download_dataset_openml(the_id)
#     y = random_qnn_encoding(X, wires)
#     return X, y

def get_dataset_quantum(the_id):
    """
    get dataset quantum

    This function calls already preprocessed datasets with quantum labels.
    These examples are identified with a specific id.
    The avaliable datasets at the moment are:
        - Fashion-MNIST with 2 features and encoding E1
        - Fashion-MNIST with 4 features and encoding E2
        - Fashion-MNIST with 8 features and encoding E3

    These datasets can be used to benchmark the performace of our 
    classical and quantum kernels to verify the power of data.

    :the_id: parameter able to distinguish between quantum dataset
    """
    if the_id == 0:
        X = np.load("QuASK/resources/X_Q_Fashion_MNIST_720_2_E1")
        y = np.load("QuASK/resources/y_Q_Fashion_MNIST_720_2_E1")
    elif the_id == 1:
        X = np.load("QuASK/resources/X_Q_Fashion_MNIST_720_4_E2")
        y = np.load("QuASK/resources/y_Q_Fashion_MNIST_720_4_E2")
    elif the_id == 2:
        X = np.load("QuASK/resources/X_Q_Fashion_MNIST_720_8_E3")
        y = np.load("QuASK/resources/y_Q_Fashion_MNIST_720_8_E3")
    
    return X, y

def get_dataset_HEP():
    download_dataset_HEP
    pass

>>>>>>> 7232a7c1
class DatasetRegister:

    def __init__(self):
        self.datasets = []
        self.current = 0

    def register(self, dataset_name, dataset_type, information_nature, get_dataset):
        """
        Register a new dataset
        :param dataset_name: name of the dataset
        :param dataset_type: 'regression' or 'classification'
        :param information_nature: 'classical' or 'quantum'
        :param get_dataset: function pointer to a zero-parameter function returning (X, y)
        :return: None
        """
        assert dataset_type in ['regression', 'classification']
        assert information_nature in ['classical', 'quantum']
        self.datasets.append({
            'name': dataset_name,
            'type': dataset_type,
            'information': information_nature,
            'get_dataset': get_dataset
        })

    def __iter__(self):
        return self

    def __next__(self):
        if self.current >= len(self.datasets):
            raise StopIteration
        self.current += 1
        return self.datasets[self.current - 1]

    def __len__(self):
        return len(self.datasets)


the_dataset_register = DatasetRegister()
the_dataset_register.register('iris', 'classification', 'classical', lambda: download_dataset_openml(61))
the_dataset_register.register('Fashion-MNIST', 'classification', 'classical', lambda: download_dataset_openml(40996))
the_dataset_register.register('liver-disorders', 'regression', 'classical', lambda: download_dataset_openml(8))
the_dataset_register.register('delta_elevators', 'regression', 'classical', lambda: download_dataset_openml(198))
<<<<<<< HEAD


# class Data:
#     def __init__(self,
#                  data: Optional[float] = None,
#                  n_datapoints: Optional[int] = None,
#                  n_features: Optional[int] = None,
#                  features: Optional[list] = None,
#                  filename: Optional[str] = None,
#                  path: Optional[str] = None,
#                  ):
#         """
#         init
#         This function initializes the class with the following attributes.
#
#         n_features: int number of features of each datapoint
#         n_datapoints: int number of datapoints in the dataset
#         features: list of strings labelling each feature
#         datatype: string 'train', 'test', or 'validation'
#         origin: string 'bkg' or 'sig' to identify the initial dataset containing
#                 only background or signal events only
#         path: string indicating the file path
#
#         """
#         self.data = data
#         self.n_datapoints = n_datapoints
#         self.n_features = n_features
#         self.features = features
#         self.filename = filename
#         self.path = path
#
#     def data_load(self):
#         """
#         load background/signal
#
#         This function loads the background and signal dataset.
#
#         """
#         # fetching the background dataset from its path
#
#         self.data = np.load(f'{self.path + self.filename}')
#         self.n_datapoints = self.data.shape[0]
#         self.n_features = self.data.shape[1]
#         return self
#
#     def label_load(self):
#         """
#         load background/signal
#
#         This function loads the background and signal dataset.
#
#         """
#         # fetching the background dataset from its path
#
#         self.data = np.load(f'{self.path + self.filename}')
#         self.n_datapoints = self.data.shape[0]
#         return self
#
#     def compute_auc_roc(self, labels):
#         """
#         compute auc roc
#
#         This function compute the Area Under the Curve (AUC) of the ROC curve for each feature in the dataset.
#
#         self: dataset
#         labels: labels for the given dataset. '0' for background, '1' for signal
#         """
#
#         # divide the dataset in signal and background
#         # x_bkg = []
#         # x_sig = []
#         # for i in range(self.n_datapoints):
#
#         #     if labels[i] == 0:
#         #         x_bkg.append(self.data[i])
#
#         #     elif labels[i] == 1:
#         #         x_sig.append(self.data[i])
#
#         # x_bkg = np.array(x_bkg)
#         # x_sig = np.array(x_sig)
#
#         aucs = []
#         for i in range(self.n_features):
#
#             # Compute ROC curve and ROC area for each class
#             fpr, tpr, _ = roc_curve(labels, self.data[:, i])
#             roc_auc = auc(fpr, tpr)
#
#             # results under 0.5 are still discriminative
#             if roc_auc < 0.5:
#                 roc_auc = 1 - roc_auc
#
#             aucs.append(roc_auc)
#
#         # save the auc scores relatively to their features
#         feature_scores = {feature: score for feature, score in zip(self.features, aucs)}
#         return feature_scores
#
#     def feature_selection(self, feature_scores=dict, n_features=int):
#         """
#         feature selection
#
#         This function selects n_features from the dataset according to their auc scores.
#
#         self: dataset
#         feature_scores: dict with scores of the roc auc for each feature ordered as in the dataset
#         n_features: number of features for the final dataset
#         """
#
#         # save only the values of the scores
#         scores = []
#         for v in feature_scores.values():
#             scores.append(v)
#
#         # select the indices of the n_features best scores
#         idx = np.argpartition(scores, n_features)[-n_features:]
#         # pick from the dataset only the n_features features at the indeces idx
#         new_dataset = Data(n_datapoints=self.n_datapoints, n_features=n_features, features=list(np.zeros(n_features)))
#         new_dataset.data = np.zeros((new_dataset.n_datapoints, new_dataset.n_features))
#         for i in range(self.n_datapoints):
#             for k, j in enumerate(idx):
#                 new_dataset.data[i, k] = self.data[i, j]
#                 new_dataset.features[k] = self.features[j]
#
#         print(new_dataset.features)
#         return new_dataset
#
#     def normalization(self):
#         """
#         normalization
#
#         This function normalizes the dataset between -1,1 without
#         changing the mean and the standard deviation.
#
#         self: dataset to be normalized
#         """
#
#         transformer = MaxAbsScaler().fit(self.data)
#         self.data = transformer.transform(self.data)
#         return self
#
#     def dataset_truncation(self, N_TRAIN, label, datatype, label_type):
#         N_TEST = round(N_TRAIN * 0.2)
#         x = Data()
#         y = Data()
#         if datatype == 'train':
#             x.n_datapoints = N_TRAIN
#             x.n_features = self.n_features
#             y.n_datapoints = N_TRAIN
#             i = 0
#         if datatype == 'test':
#             x.n_datapoints = N_TEST
#             x.n_features = self.n_features
#             y.n_datapoints = N_TEST
#             i = N_TRAIN
#
#         x.data = []
#         y.data = []
#
#         k = 0
#         if datatype == 'train':
#             dim = round(N_TRAIN / 2)
#
#         elif datatype == 'test':
#             dim = round(N_TEST / 2)
#
#         while k < dim:
#
#             if label[i] == 0:
#                 if label_type == 'classical':
#                     x.data.append(self.data[i])
#                     y.data.append(0)
#                     k += 1
#                 elif label_type == 'quantum':
#                     x.data.append(self.data[i])
#                     y.data.append(-1)
#                     k += 1
#
#             i += 1
#
#         k = 0
#         if datatype == 'train':
#             i = 0
#         elif datatype == 'test':
#             i = N_TRAIN
#
#         while k < dim:
#
#             if label[i] == 1:
#                 x.data.append(self.data[i])
#                 y.data.append(1)
#                 k += 1
#             i += 1
#
#         x.data = np.array(x.data)
#         y.data = np.array(y.data)
#         return x, y
#
#     def data_save(self):
#         return np.savetxt(self.path + self.filename, self.data)
#
#
# # ============================================
# # -----------------end-class------------------
# # ============================================
#
# def create_dataset(filename, path, filename_label, datatype, N_TRAIN, n_features, features):
#     X = Data(filename=filename, path=path, features=features)
#     X.data_load()
#     y = Data(filename=filename_label, path=path, features=features)
#     y.label_load()
#
#     print('===========================================')
#     print('\nDataset and labels loaded\n')
#     print('Initial shapes of the arrays are:')
#     print(f'dataset: {X.data.shape}')
#     print(f'labels: {y.data.shape}')
#     print('Computing roc curves for feature selection...\n')
#     feature_scores = X.compute_auc_roc(y.data)
#
#     X_feat_selected = X.feature_selection(feature_scores, n_features)
#     print(f'The dataset has now {n_features} features\n')
#     X_normalized = X_feat_selected.normalization()
#     print('Dataset normalized')
#     x, y = X_normalized.dataset_truncation(N_TRAIN, y.data, datatype, 'quantum')
#     print(f'The dataset has now {x.n_datapoints} datapoints\n')
#     x.filename = f'x_{datatype}_higgs_{N_TRAIN}_{n_features}'
#     x.path = '/data/fdimarca/projected_kernel/Higgs_data/'
#     y.filename = f'y_{datatype}_higgs_{N_TRAIN}_{n_features}'
#     y.path = '/data/fdimarca/projected_kernel/Higgs_data/'
#
#     x.data_save()
#     y.data_save()
#     return x, y
#
#
# def generate_dataset_quantum(filename, path, filename_label, datatype, N_TRAIN, n_features, enc, features):
#     X, y = create_dataset(filename, path, filename_label, datatype, N_TRAIN, n_features=n_features, features=features)
#     y = observables(datatype, N_TRAIN, n_features, enc, pennylane=False, save=True)
#     return X, y
#
#
=======
the_dataset_register.register('Q_Fashion-MNIST_2_E1', 'regression', 'quantum', lambda: get_dataset_quantum(0))
the_dataset_register.register('Q_Fashion-MNIST_4_E2', 'regression', 'quantum', lambda: get_dataset_quantum(1))
the_dataset_register.register('Q_Fashion-MNIST_8_E3', 'regression', 'quantum', lambda: get_dataset_quantum(2))
>>>>>>> 7232a7c1
<|MERGE_RESOLUTION|>--- conflicted
+++ resolved
@@ -1,6 +1,7 @@
 import openml
 import requests
 import io
+import numpy as np
     
 
 def download_dataset_openml(the_id):
@@ -27,308 +28,6 @@
     the_id = int(openml_df.query(f'name == "{name}"').iloc[0]["did"])
     return download_dataset_openml_by_name(the_id)
 
-
-<<<<<<< HEAD
-=======
-class Data:
-    def __init__(self, 
-                    data: Optional[float] = None,
-                    n_datapoints: Optional[int] = None, 
-                    n_features: Optional[int] = None, 
-                    features: Optional[list] = None, 
-                    filename: Optional[str] = None, 
-                    path: Optional[str] = None,
-                    ):
-        """
-        init
-
-        This function initializes the class with the following attributes.
-
-        n_features: int number of features of each datapoint
-        n_datapoints: int number of datapoints in the dataset
-        features: list of strings labelling each feature
-        datatype: string 'train', 'test', or 'validation'
-        origin: string 'bkg' or 'sig' to identify the initial dataset containing
-                only background or signal events only
-        path: string indicating the file path
-
-        """
-        self.data = data
-        self.n_datapoints = n_datapoints
-        self.n_features = n_features
-        self.features = features
-        self.filename = filename
-        self.path = path
-
-    def data_load(self, datatype):
-        """
-        load background/signal
-
-        This function loads the background and signal dataset.
-
-        """
-        # fetching the dataset from CERNBox drive
-        
-        url = 'https://cernbox.cern.ch/index.php/s/WAKFsaxC9aSW59R?path=%2Finput_ae'
-        if datatype == 'train':
-            name = 'x_data_minmax_7.20e+05_train.npy'
-        elif datatype == 'test':
-            name = 'x_data_minmax_7.20e+05_test.npy'
-        elif datatype == 'valid':
-            name = 'x_data_minmax_7.20e+05_valid.npy'
-
-        r = requests.get(url+name).content
-        with open(self.filename, 'wb') as self.data:
-            self.data.write(r)        
-        
-        print(self.data[:10])
-
-        # self.data = np.load(f'{self.path+self.filename}')
-        self.n_datapoints = self.data.shape[0]
-        self.n_features = self.data.shape[1]
-        return self
-
-    def label_load(self, datatype):
-        """
-        load background/signal
-
-        This function loads the background and signal dataset.
-
-        """
-        # fetching the background dataset from its path
-
-        url = 'https://cernbox.cern.ch/index.php/s/WAKFsaxC9aSW59R?path=%2Finput_ae'
-        if datatype == 'train':
-            name = 'y_data_minmax_7.20e+05_train.npy'
-        elif datatype == 'test':
-            name = 'y_data_minmax_7.20e+05_test.npy'
-        elif datatype == 'valid':
-            name = 'y_data_minmax_7.20e+05_valid.npy'
-
-        r = requests.get(url+name).content
-        with open(self.filename, 'wb') as self.data:
-            self.data.write(r)
-
-        print(self.data[:10])
-
-        # self.data = np.load(f'{self.path+self.filename}')
-        self.n_datapoints = self.data.shape[0]
-        return self
-
-    def get_feature_names(self):
-        """
-        get feature names
-
-        This function allocate the features of the Higgs event under study
-        to the dataset.
-        """
-
-        features = ['jet_1_pt', 'jet_1_eta', 'jet_1_phi', 'jet_1_energy', 'jet_1_b-tag', 'jet_1_px', 'jet_1_py', 'jet_1_pz',
-            'jet_2_pt', 'jet_2_eta', 'jet_2_phi', 'jet_2_energy', 'jet_2_b-tag', 'jet_2_px', 'jet_2_py', 'jet_2_pz',
-            'jet_3_pt', 'jet_3_eta', 'jet_3_phi', 'jet_3_energy', 'jet_3_b-tag', 'jet_3_px', 'jet_3_py', 'jet_3_pz',
-            'jet_4_pt', 'jet_4_eta', 'jet_4_phi', 'jet_4_energy', 'jet_4_b-tag', 'jet_4_px', 'jet_4_py', 'jet_4_pz',
-            'jet_5_pt', 'jet_5_eta', 'jet_5_phi', 'jet_5_energy', 'jet_5_b-tag', 'jet_5_px', 'jet_5_py', 'jet_5_pz',
-            'jet_6_pt', 'jet_6_eta', 'jet_6_phi', 'jet_6_energy', 'jet_6_b-tag', 'jet_6_px', 'jet_6_py', 'jet_6_pz',
-            'jet_7_pt', 'jet_7_eta', 'jet_7_phi', 'jet_7_energy', 'jet_7_b-tag', 'jet_7_px', 'jet_7_py', 'jet_7_pz',
-            'met_pt', 'met_phi', 'met_px', 'met_py',
-            'lept_pt', 'lept_eta', 'lept_phi', 'lept_energy', 'lept_px', 'lept_py', 'lept_pz'] 
-
-        self.features = features
-
-    def compute_auc_roc(self, labels):
-        """
-        compute auc roc
-
-        This function compute the Area Under the Curve (AUC) of the ROC curve for each feature in the dataset.
-
-        self: dataset
-        labels: labels for the given dataset. '0' for background, '1' for signal
-        """
-
-        # divide the dataset in signal and background
-        # x_bkg = []
-        # x_sig = []
-        # for i in range(self.n_datapoints):
-
-        #     if labels[i] == 0:
-        #         x_bkg.append(self.data[i])
-                
-        #     elif labels[i] == 1:
-        #         x_sig.append(self.data[i])
-
-        # x_bkg = np.array(x_bkg)
-        # x_sig = np.array(x_sig)
-
-        aucs = []
-        for i in range(self.n_features):
-
-            # Compute ROC curve and ROC area for each class
-            fpr, tpr, _ = roc_curve(labels, self.data[:,i])
-            roc_auc = auc(fpr, tpr)
-
-            # results under 0.5 are still discriminative
-            if roc_auc < 0.5:
-                roc_auc = 1 - roc_auc
-
-            aucs.append(roc_auc)
-
-        # save the auc scores relatively to their features
-        feature_scores = {feature: score for feature, score in zip(self.features, aucs)}
-        return feature_scores
-
-    def feature_selection(self, feature_scores=dict, n_features=int):
-        """
-        feature selection
-
-        This function selects n_features from the dataset according to their auc scores.
-
-        self: dataset
-        feature_scores: dict with scores of the roc auc for each feature ordered as in the dataset
-        n_features: number of features for the final dataset
-        """
-
-        # save only the values of the scores
-        scores = []
-        for v in feature_scores.values():
-            scores.append(v)
-
-        # select the indices of the n_features best scores
-        idx = np.argpartition(scores, n_features)[-n_features:]
-        # pick from the dataset only the n_features features at the indeces idx
-        new_dataset = Data(n_datapoints=self.n_datapoints, n_features=n_features, features=list(np.zeros(n_features)))
-        new_dataset.data = np.zeros((new_dataset.n_datapoints, new_dataset.n_features))
-        for i in range(self.n_datapoints):
-            for k,j in enumerate(idx):
-                new_dataset.data[i,k] = self.data[i, j]
-                new_dataset.features[k] = self.features[j]
-
-        print(new_dataset.features)
-        return new_dataset
-
-    def normalization(self):
-        """
-        normalization
-
-        This function normalizes the dataset between -1,1 without
-        changing the mean and the standard deviation.
-
-        self: dataset to be normalized
-        """
-
-        transformer = MaxAbsScaler().fit(self.data)
-        self.data = transformer.transform(self.data)
-        return self
-
-    def dataset_truncation(self, N_TRAIN, label, datatype, label_type):
-        N_TEST = round(N_TRAIN*0.2)
-        x = Data()
-        y = Data()
-        if datatype == 'train':   
-            x.n_datapoints = N_TRAIN
-            x.n_features = self.n_features
-            y.n_datapoints = N_TRAIN
-            i = 0
-        if datatype == 'test':   
-            x.n_datapoints = N_TEST
-            x.n_features = self.n_features
-            y.n_datapoints = N_TEST
-            i = N_TRAIN
-        
-        x.data = []
-        y.data = []
-
-        k = 0 
-        if datatype == 'train':
-            dim = round(N_TRAIN/2)
-        
-        elif datatype == 'test':
-            dim = round(N_TEST/2) 
-        
-        while k < dim:
-
-            if label[i] == 0:
-                if label_type == 'classical':
-                    x.data.append(self.data[i])
-                    y.data.append(0)
-                    k += 1
-                elif label_type == 'quantum':
-                    x.data.append(self.data[i])
-                    y.data.append(-1)
-                    k += 1
-
-            i += 1
-                    
-        k = 0 
-        if datatype == 'train':
-            i = 0
-        elif datatype == 'test':
-            i = N_TRAIN
-
-        while k < dim:
-            
-            if label[i] == 1:
-                x.data.append(self.data[i])
-                y.data.append(1)
-                k += 1
-            i += 1
-
-        x.data = np.array(x.data)
-        y.data = np.array(y.data)
-        return x, y
-
-    def data_save(self):
-        return np.savetxt(self.path + self.filename, self.data)
-
-
-def download_dataset_HEP(datatype, N_TRAIN, n_features):
-
-    X = Data()
-    y = Data()
-
-    X.filename = f'x_{datatype}_higgs_{N_TRAIN}_{n_features}'
-    X.path = 'resources/'
-    y.filename = f'y_{datatype}_higgs_{N_TRAIN}_{n_features}'
-    y.path = 'resources/'
-
-    X.data_load(datatype)
-    y.label_load(datatype)
-
-    print('uploaded')
-
-    X.get_feature_names()
-    y.get_feature_names()
-
-    print('===========================================')
-    print('\nDataset and labels loaded\n')
-    print('Initial shapes of the arrays are:')
-    print(f'dataset: {X.data.shape}')
-    print(f'labels: {y.data.shape}')
-    print('Computing roc curves for feature selection...\n')
-    feature_scores = X.compute_auc_roc(y.data)
-    
-    X_feat_selected = X.feature_selection(feature_scores, n_features)
-    print(f'The dataset has now {n_features} features\n')
-    X_normalized = X_feat_selected.normalization()
-    print('Dataset normalized')
-    x, y = X_normalized.dataset_truncation(N_TRAIN, y.data, datatype, 'quantum')
-    print(f'The dataset has now {x.n_datapoints} datapoints\n')
-    
-    
-    X.data_save()
-    y.data_save()
-    return X, y
-
-# def generate_HEP_dataset_quantum(datatype, N_TRAIN, n_features, enc):
-#     X, y = download_dataset_HEP(datatype, N_TRAIN, n_features)
-#     y = observables(datatype, N_TRAIN, n_features, enc, pennylane=False, save=True)
-#     return X, y
-
-
-# use in future version to generate dataset quantum from classical datasets
-# def generate_dataset_quantum(the_id, wires):
-#     X, y = download_dataset_openml(the_id)
-#     y = random_qnn_encoding(X, wires)
-#     return X, y
 
 def get_dataset_quantum(the_id):
     """
@@ -341,7 +40,7 @@
         - Fashion-MNIST with 4 features and encoding E2
         - Fashion-MNIST with 8 features and encoding E3
 
-    These datasets can be used to benchmark the performace of our 
+    These datasets can be used to benchmark the performace of our
     classical and quantum kernels to verify the power of data.
 
     :the_id: parameter able to distinguish between quantum dataset
@@ -355,14 +54,10 @@
     elif the_id == 2:
         X = np.load("QuASK/resources/X_Q_Fashion_MNIST_720_8_E3")
         y = np.load("QuASK/resources/y_Q_Fashion_MNIST_720_8_E3")
-    
+
     return X, y
 
-def get_dataset_HEP():
-    download_dataset_HEP
-    pass
-
->>>>>>> 7232a7c1
+
 class DatasetRegister:
 
     def __init__(self):
@@ -405,7 +100,9 @@
 the_dataset_register.register('Fashion-MNIST', 'classification', 'classical', lambda: download_dataset_openml(40996))
 the_dataset_register.register('liver-disorders', 'regression', 'classical', lambda: download_dataset_openml(8))
 the_dataset_register.register('delta_elevators', 'regression', 'classical', lambda: download_dataset_openml(198))
-<<<<<<< HEAD
+the_dataset_register.register('Q_Fashion-MNIST_2_E1', 'regression', 'quantum', lambda: get_dataset_quantum(0))
+the_dataset_register.register('Q_Fashion-MNIST_4_E2', 'regression', 'quantum', lambda: get_dataset_quantum(1))
+the_dataset_register.register('Q_Fashion-MNIST_8_E3', 'regression', 'quantum', lambda: get_dataset_quantum(2))
 
 
 # class Data:
@@ -419,6 +116,7 @@
 #                  ):
 #         """
 #         init
+#
 #         This function initializes the class with the following attributes.
 #
 #         n_features: int number of features of each datapoint
@@ -437,21 +135,35 @@
 #         self.filename = filename
 #         self.path = path
 #
-#     def data_load(self):
+#     def data_load(self, datatype):
 #         """
 #         load background/signal
 #
 #         This function loads the background and signal dataset.
 #
 #         """
-#         # fetching the background dataset from its path
-#
-#         self.data = np.load(f'{self.path + self.filename}')
+#         # fetching the dataset from CERNBox drive
+#
+#         url = 'https://cernbox.cern.ch/index.php/s/WAKFsaxC9aSW59R?path=%2Finput_ae'
+#         if datatype == 'train':
+#             name = 'x_data_minmax_7.20e+05_train.npy'
+#         elif datatype == 'test':
+#             name = 'x_data_minmax_7.20e+05_test.npy'
+#         elif datatype == 'valid':
+#             name = 'x_data_minmax_7.20e+05_valid.npy'
+#
+#         r = requests.get(url + name).content
+#         with open(self.filename, 'wb') as self.data:
+#             self.data.write(r)
+#
+#         print(self.data[:10])
+#
+#         # self.data = np.load(f'{self.path+self.filename}')
 #         self.n_datapoints = self.data.shape[0]
 #         self.n_features = self.data.shape[1]
 #         return self
 #
-#     def label_load(self):
+#     def label_load(self, datatype):
 #         """
 #         load background/signal
 #
@@ -460,9 +172,50 @@
 #         """
 #         # fetching the background dataset from its path
 #
-#         self.data = np.load(f'{self.path + self.filename}')
+#         url = 'https://cernbox.cern.ch/index.php/s/WAKFsaxC9aSW59R?path=%2Finput_ae'
+#         if datatype == 'train':
+#             name = 'y_data_minmax_7.20e+05_train.npy'
+#         elif datatype == 'test':
+#             name = 'y_data_minmax_7.20e+05_test.npy'
+#         elif datatype == 'valid':
+#             name = 'y_data_minmax_7.20e+05_valid.npy'
+#
+#         r = requests.get(url + name).content
+#         with open(self.filename, 'wb') as self.data:
+#             self.data.write(r)
+#
+#         print(self.data[:10])
+#
+#         # self.data = np.load(f'{self.path+self.filename}')
 #         self.n_datapoints = self.data.shape[0]
 #         return self
+#
+#     def get_feature_names(self):
+#         """
+#         get feature names
+#
+#         This function allocate the features of the Higgs event under study
+#         to the dataset.
+#         """
+#
+#         features = ['jet_1_pt', 'jet_1_eta', 'jet_1_phi', 'jet_1_energy', 'jet_1_b-tag', 'jet_1_px', 'jet_1_py',
+#                     'jet_1_pz',
+#                     'jet_2_pt', 'jet_2_eta', 'jet_2_phi', 'jet_2_energy', 'jet_2_b-tag', 'jet_2_px', 'jet_2_py',
+#                     'jet_2_pz',
+#                     'jet_3_pt', 'jet_3_eta', 'jet_3_phi', 'jet_3_energy', 'jet_3_b-tag', 'jet_3_px', 'jet_3_py',
+#                     'jet_3_pz',
+#                     'jet_4_pt', 'jet_4_eta', 'jet_4_phi', 'jet_4_energy', 'jet_4_b-tag', 'jet_4_px', 'jet_4_py',
+#                     'jet_4_pz',
+#                     'jet_5_pt', 'jet_5_eta', 'jet_5_phi', 'jet_5_energy', 'jet_5_b-tag', 'jet_5_px', 'jet_5_py',
+#                     'jet_5_pz',
+#                     'jet_6_pt', 'jet_6_eta', 'jet_6_phi', 'jet_6_energy', 'jet_6_b-tag', 'jet_6_px', 'jet_6_py',
+#                     'jet_6_pz',
+#                     'jet_7_pt', 'jet_7_eta', 'jet_7_phi', 'jet_7_energy', 'jet_7_b-tag', 'jet_7_px', 'jet_7_py',
+#                     'jet_7_pz',
+#                     'met_pt', 'met_phi', 'met_px', 'met_py',
+#                     'lept_pt', 'lept_eta', 'lept_phi', 'lept_energy', 'lept_px', 'lept_py', 'lept_pz']
+#
+#         self.features = features
 #
 #     def compute_auc_roc(self, labels):
 #         """
@@ -609,15 +362,22 @@
 #         return np.savetxt(self.path + self.filename, self.data)
 #
 #
-# # ============================================
-# # -----------------end-class------------------
-# # ============================================
-#
-# def create_dataset(filename, path, filename_label, datatype, N_TRAIN, n_features, features):
-#     X = Data(filename=filename, path=path, features=features)
-#     X.data_load()
-#     y = Data(filename=filename_label, path=path, features=features)
-#     y.label_load()
+# def download_dataset_HEP(datatype, N_TRAIN, n_features):
+#     X = Data()
+#     y = Data()
+#
+#     X.filename = f'x_{datatype}_higgs_{N_TRAIN}_{n_features}'
+#     X.path = 'resources/'
+#     y.filename = f'y_{datatype}_higgs_{N_TRAIN}_{n_features}'
+#     y.path = 'resources/'
+#
+#     X.data_load(datatype)
+#     y.label_load(datatype)
+#
+#     print('uploaded')
+#
+#     X.get_feature_names()
+#     y.get_feature_names()
 #
 #     print('===========================================')
 #     print('\nDataset and labels loaded\n')
@@ -633,24 +393,20 @@
 #     print('Dataset normalized')
 #     x, y = X_normalized.dataset_truncation(N_TRAIN, y.data, datatype, 'quantum')
 #     print(f'The dataset has now {x.n_datapoints} datapoints\n')
-#     x.filename = f'x_{datatype}_higgs_{N_TRAIN}_{n_features}'
-#     x.path = '/data/fdimarca/projected_kernel/Higgs_data/'
-#     y.filename = f'y_{datatype}_higgs_{N_TRAIN}_{n_features}'
-#     y.path = '/data/fdimarca/projected_kernel/Higgs_data/'
-#
-#     x.data_save()
+#
+#     X.data_save()
 #     y.data_save()
-#     return x, y
-#
-#
-# def generate_dataset_quantum(filename, path, filename_label, datatype, N_TRAIN, n_features, enc, features):
-#     X, y = create_dataset(filename, path, filename_label, datatype, N_TRAIN, n_features=n_features, features=features)
+#     return X, y
+
+
+# def generate_HEP_dataset_quantum(datatype, N_TRAIN, n_features, enc):
+#     X, y = download_dataset_HEP(datatype, N_TRAIN, n_features)
 #     y = observables(datatype, N_TRAIN, n_features, enc, pennylane=False, save=True)
 #     return X, y
-#
-#
-=======
-the_dataset_register.register('Q_Fashion-MNIST_2_E1', 'regression', 'quantum', lambda: get_dataset_quantum(0))
-the_dataset_register.register('Q_Fashion-MNIST_4_E2', 'regression', 'quantum', lambda: get_dataset_quantum(1))
-the_dataset_register.register('Q_Fashion-MNIST_8_E3', 'regression', 'quantum', lambda: get_dataset_quantum(2))
->>>>>>> 7232a7c1
+
+
+# use in future version to generate dataset quantum from classical datasets
+# def generate_dataset_quantum(the_id, wires):
+#     X, y = download_dataset_openml(the_id)
+#     y = random_qnn_encoding(X, wires)
+#     return X, y
